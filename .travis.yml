language: python

python:
  - "3.5"
  - "3.6"

os:
  - linux

matrix:
  fast_finish: true
  include:
  - python: 3.7
    dist: xenial
    sudo: true

install:
  - pip3 install -r requirements.txt
  - pip3 install bandit setuptools-scm
  - pip3 install coverage codacy-coverage

before_script:
  - bandit -c bandit.yml -r camille

script:
<<<<<<< HEAD
  - python3 setup.py test

after_success:
  - 'if [ ! -z "${CODACY_PROJECT_TOKEN}" ]; then coverage run setup.py test; coverage xml; python-codacy-coverage -r coverage.xml; fi'
=======
  - python3 setup.py test --verbose
  - coverage run setup.py test
  - coverage xml
  - python-codacy-coverage -r coverage.xml
>>>>>>> e785b401

deploy:
  - provider: pypi
    skip_cleanup: true
    distributions: sdist bdist_wheel
    on:
      condition: $TRAVIS_PYTHON_VERSION = 3.6
      tags: true
    user: statoil-travis
    password:
      secure: jJbW5U0BuXbuTnlsZD7nKRKDGFPkUSVGSnJy0FwZu3CQ2yEk9OUKtPoRS1kaEgVdxoYtCgZemRk1WfkkJqSklitFvrfpKU4WBbdQxUrmHjzaRYxe3dipaP4+CFM7nMG7YNwwScQfn1bocH2AaC/wIcBIoYkZWbJARc5V1NsbvxdEk5dPHaPRLaL4zxjHShfLTBKsUculn9jCwrjj9k35/JycF6hWXzWD+HC4q8oz743Q0oyjkcZu1zYHLns9Ug0lTCDjO4ugFXTcwlyKRXDepSwGy6Y6bwiU9d1/Jj/5TNU1tNkKWHHxjn15O2BWMt/aw97575g08FS+/ewprfRCfYGsXJskr5I5/emRKZ1GODBFkeM/UGzfoOo/9C57J3ULrJcgKsMBIsUabLyXswSpcVEaKTexTqnkEebkJfcwMxL4pz7uU8jHxYvg4gUvrXUrKMzWqwUavwxY4K22dsMtx0U6UlrExpbHvPdn/czDcLL6jyKMkJsfjFHNlNXDBCdI26zT8ldrJqATZpdS9lalnkMo3bw8oDMsuhzyPSbMH1oQ1lMDILllS37CEqN7O05lxYfGYRrbxLfUaxZkA0S/RXZP3KwusnkBHqGVbT/8MZN1woKjze25hKpk1tE9V9ZQIvgPtfC5s7L/T9FqEqlWrZPF2q4e+UydG/lyYThhjHo=<|MERGE_RESOLUTION|>--- conflicted
+++ resolved
@@ -23,17 +23,10 @@
   - bandit -c bandit.yml -r camille
 
 script:
-<<<<<<< HEAD
-  - python3 setup.py test
+  - python3 setup.py test --verbose
 
 after_success:
   - 'if [ ! -z "${CODACY_PROJECT_TOKEN}" ]; then coverage run setup.py test; coverage xml; python-codacy-coverage -r coverage.xml; fi'
-=======
-  - python3 setup.py test --verbose
-  - coverage run setup.py test
-  - coverage xml
-  - python-codacy-coverage -r coverage.xml
->>>>>>> e785b401
 
 deploy:
   - provider: pypi
